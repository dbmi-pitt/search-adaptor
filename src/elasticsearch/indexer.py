from libs.es_writer import ESWriter
from elasticsearch.addl_index_transformations.portal import transform
import sys, json, time, concurrent.futures, copy
import collections
import requests
import configparser
import ast
import os
import logging
from datetime import datetime
from pathlib import Path
from flask import current_app as app
from hubmap_commons.hubmap_const import HubmapConst
from hubmap_commons.provenance import Provenance

config = configparser.ConfigParser()
config.read('conf.ini')

ORIGINAL_DOC_TYPE = ""
PORTAL_DOC_TYPE = ""

REPLICATION = 1
# Set logging level (default is warning)
# logging.basicConfig(level=logging.INFO, format='%(asctime)s %(name)-12s %(levelname)-8s %(message)s')


class Indexer:
    def __init__(self, indices, elasticsearch_url, entity_webservice_url):
        global ORIGINAL_DOC_TYPE
        global PORTAL_DOC_TYPE
        try:
            self.logger = app.logger
            ORIGINAL_DOC_TYPE = app.config['ORIGINAL_DOC_TYPE']
            PORTAL_DOC_TYPE = app.config['PORTAL_DOC_TYPE']
            app_client_id = app.config['APP_CLIENT_ID']
            app_client_secret = app.config['APP_CLIENT_SECRET']
            uuid_webservice_url = app.config['UUID_WEBSERVICE_URL']
        except:
            ORIGINAL_DOC_TYPE = config['CONSTANTS']['ORIGINAL_DOC_TYPE']
            PORTAL_DOC_TYPE = config['CONSTANTS']['PORTAL_DOC_TYPE']
            self.logger = logging.getLogger(__name__)
            fh = logging.FileHandler('log')
            fh.setLevel(logging.INFO)
            fh.setFormatter(logging.Formatter('%(asctime)s %(name)-12s %(levelname)-8s %(message)s'))
            sh = logging.StreamHandler(stream=sys.stdout)
            sh.setLevel(logging.INFO)
            sh.setFormatter(logging.Formatter('%(asctime)s %(name)-12s %(levelname)-8s %(message)s'))
            self.logger.addHandler(fh)
            self.logger.addHandler(sh)
            self.logger.setLevel(logging.INFO)
            # self.logger.addHandler(logging.StreamHandler())
            app_client_id = config['GLOBUS']['APP_CLIENT_ID']
            app_client_secret = config['GLOBUS']['APP_CLIENT_SECRET']
            uuid_webservice_url = (config['ELASTICSEARCH']
                                         ['UUID_WEBSERVICE_URL'])
        self.report = {
            'success_cnt': 0,
            'fail_cnt': 0,
            'fail_uuids': set()
        }
        self.eswriter = ESWriter(elasticsearch_url)
        self.entity_webservice_url = entity_webservice_url
        self.provenance = Provenance(app_client_id,
                                     app_client_secret,
                                     uuid_webservice_url)
        try:
            self.indices = ast.literal_eval(indices)
        except:
            raise ValueError("There is problem of indices config.")
        with open(os.path.join(os.path.dirname(os.path.realpath(__file__)), 'neo4j-to-es-attributes.json'), 'r') as json_file:
            self.attr_map = json.load(json_file)

    def main(self):
        try:
            #### Create Indices ####
            for index, _ in self.indices.items():
                self.eswriter.remove_index(index)
                self.eswriter.create_index(index)
            #### Entities ####
            donors = requests.get(self.entity_webservice_url + "/entities?entitytypes=Donor").json()
            # Multi-thread
            with concurrent.futures.ThreadPoolExecutor() as executor:
                results = [executor.submit(self.index_tree, donor) for donor in donors]
                for f in concurrent.futures.as_completed(results):
                    self.logger.debug(f.result())
            # for debuging: comment out the Multi-thread above and commnet in Signle-thread below
            # Single-thread
            # for donor in donors:
            #     self.index_tree(donor)
            #### Collections ####
            # collections = requests.get(self.entity_webservice_url + "/collections").json()
            # for collection in collections:
            #     self.index_collection(collections)
        
        except Exception as e:
            self.logger.error("Exception in user code:")
            self.logger.error('-'*60)
            self.logger.exception("unexpected exception")
            self.logger.error('-'*60)

    def index_tree(self, donor):
        # self.logger.info(f"Total threads count: {threading.active_count()}")
        descendants = requests.get(self.entity_webservice_url + "/entities/descendants/" + donor.get('uuid', None)).json()
        for node in [donor] + descendants:
            self.logger.debug(node.get('hubmap_identifier', node.get('display_doi', None)))
            self.report[node['entitytype']] = self.report.get(node['entitytype'], 0) + 1
            self.update_index(node)

        return f"Done."

    def index_collection(self, collection):
        access_level = get_access_level(collection)
        if access_level == HubmapConst.ACCESS_LEVEL_PUBLIC:
            index = 'hm_public_entities'
            doc = json.dumps(collection)
            result = self.eswriter.write_or_update_document(index_name=index, type_='collection', doc=doc, uuid=collection['uuid'])
        elif access_level == HubmapConst.ACCESS_LEVEL_CONSORTIUM:
            index = 'hm_consortium_entities'
            doc = json.dumps(collection)
            result = self.eswriter.write_or_update_document(index_name=index, type_='collection', doc=doc, uuid=collection['uuid'])

    def reindex(self, uuid):
        try:
            entity = requests.get(self.entity_webservice_url + "/entities/uuid/" + uuid).json()['entity']
            # This uuid is a entity
            if entity != {}:
                ancestors = requests.get(self.entity_webservice_url + "/entities/ancestors/" + uuid).json()
                descendants = requests.get(self.entity_webservice_url + "/entities/descendants/" + uuid).json()
                nodes = [entity] + ancestors + descendants

                for node in nodes:
                    self.logger.debug(f"{node.get('entitytype', 'Unknown Entitytype')} {node.get('hubmap_identifier', node.get('display_doi', None))}")
                    self.update_index(node)
                
                self.logger.info("################DONE######################")
                return f"Done."
            else:
                # collection = requests.get(self.entity_webservice_url + "/collections/" + uuid).json()
                collection = {}
                #This uuid is a collection
                if collection != {}:
                    self.index_collection(collection)

                    self.logger.info("################DONE######################")
                    return f"Done."
                else:
                    self.logger.error(f"Cannot find uuid: {uuid}")
                    return f"Done."
        except Exception as e:
            self.logger.error("Exception in user code:")
            self.logger.error('-'*60)
            self.logger.exception("unexpected exception")
            self.logger.error('-'*60)

    def delete(self, uuid):
        try:
            for index, _ in self.indices.items():
                self.eswriter.delete_document(index, uuid)
        except Exception:
            self.logger.error("Exception in user code:")
            self.logger.error('-'*60)
            self.logger.exception("unexpected exception")
            self.logger.error('-'*60)

    def generate_doc(self, entity):
        '''
            entity_keys_rename will change the entity inplace
        '''
        try:
            ancestors = requests.get(self.entity_webservice_url + "/entities/ancestors/" + entity.get('uuid', None)).json()
            descendants = requests.get(self.entity_webservice_url + "/entities/descendants/" + entity.get('uuid', None)).json()

            donor = None
            for a in ancestors:
                if a['entitytype'] == 'Donor':
                    donor = copy.copy(a)
                    break

            # build json
            entity['ancestor_ids'] = [a.get('uuid', 'missing') for a in ancestors]
            entity['descendant_ids'] = [d.get('uuid', 'missing') for d in descendants]
            entity['ancestors'] = ancestors
            entity['descendants'] = descendants
            # entity['access_group'] = self.access_group(entity)
            
            entity['immediate_descendants'] = requests.get(self.entity_webservice_url + "/entities/children/" + entity.get('uuid', None)).json()
            entity['immediate_ancestors'] = requests.get(self.entity_webservice_url + "/entities/parents/" + entity.get('uuid', None)).json()

            if entity['entitytype'] in ['Sample', 'Dataset']:
                entity['donor'] = donor
                entity['origin_sample'] = copy.copy(entity) if 'organ' in entity['metadata'] and entity['metadata']['organ'].strip() != "" else None
                if entity['origin_sample'] is None:
                    try:
                        entity['origin_sample'] = copy.copy(next(a for a in ancestors if 'organ' in a['metadata'] and a['metadata']['organ'].strip() != ""))
                    except StopIteration:
                        entity['origin_sample'] = {}

                if entity['entitytype'] == 'Dataset':
                    entity['source_sample'] = None
                    e = entity
                    while entity['source_sample'] is None:
                        parents = requests.get(self.entity_webservice_url + "/entities/parents/" + e.get('uuid', None)).json()
                        try:
                            if parents[0]['entitytype'] == 'Sample':
                                entity['source_sample'] = parents
                            e = parents[0]
                        except IndexError:
                             entity['source_sample'] = {}

                    # move files to the root level
                    try:
                        entity['files'] = ast.literal_eval(entity['metadata']['ingest_metadata'])['files']
                    except KeyError:
                        self.logger.debug("There are either no files in ingest_metadata or no ingest_metdata in metadata. Skip.")
                    except TypeError:
                        self.logger.debug("There are either no files in ingest_metadata or no ingest_metdata in metadata. Skip.")

            self.entity_keys_rename(entity)

<<<<<<< HEAD
            group = (self.provenance
                         .get_group_by_identifier(entity['group_uuid']))
            entity['group_name'] = group['displayname']
=======
            # timestamp and version
            entity['update_timestamp'] = int(round(time.time() * 1000))
            entity['update_timestamp_fmted'] = (datetime
                                                .now()
                                                .strftime("%Y-%m-%d %H:%M:%S"))
            entity['index_version'] = ((Path(__file__).parent.parent / 'VERSION')
                                       .read_text()).strip()
>>>>>>> a675a0c4

            try:
                entity['metadata'].pop('files')
            except KeyError:
                self.logger.debug("There are no files in metadata to pop")
            except AttributeError:
                self.logger.debug("There are no files in metadata to pop")

            if entity.get('donor', None):
                self.entity_keys_rename(entity['donor'])
            if entity.get('origin_sample', None):
                self.entity_keys_rename(entity['origin_sample'])
            if entity.get('source_sample', None):
                for s in entity.get('source_sample', None):
                    self.entity_keys_rename(s)
            if entity.get('ancestors', None):
                for a in entity.get('ancestors', None):
                    self.entity_keys_rename(a)
            if entity.get('descendants', None):
                for d in entity.get('descendants', None):
                    self.entity_keys_rename(d)
            if entity.get('immediate_descendants', None):
                for id in entity.get('immediate_descendants', None):
                    self.entity_keys_rename(id)
            if entity.get('immediate_ancestors', None):
                for ia in entity.get('immediate_ancestors', None):
                    self.entity_keys_rename(ia)

            self.remove_specific_key_entry(entity, "other_metadata")

            return json.dumps(entity)

        except Exception as e:
            self.logger.error(f"Exception in generate_doc()")
            self.logger.error('-'*60)
            self.logger.exception("unexpected exception")
            self.logger.error('-'*60)

    def entity_keys_rename(self, entity):
        to_delete_keys = []
        temp = {}
        for key in entity:
            to_delete_keys.append(key)
            if key in self.attr_map['ENTITY']:
                temp[self.attr_map['ENTITY'][key]['es_name']] = ast.literal_eval(entity[key]) if self.attr_map['ENTITY'][key]['is_json_stored_as_text'] else entity[key]
        for key in to_delete_keys:
            if key not in ['metadata', 'donor', 'origin_sample', 'source_sample', 'access_group', 'ancestor_ids', 'descendant_ids', 'ancestors', 'descendants', 'files', 'immediate_ancestors', 'immediate_descendants']:
                entity.pop(key)
        entity.update(temp)
        
        temp = {}
        for key in entity['metadata']:
            if key in self.attr_map['METADATA']:
                try:
                    temp[self.attr_map['METADATA'][key]['es_name']] = ast.literal_eval(entity['metadata'][key]) if self.attr_map['METADATA'][key]['is_json_stored_as_text'] else entity['metadata'][key]
                except SyntaxError:
                    self.logger.warning(f"SyntaxError. Failed to eval the field {key} to python object. Value of entity['metadata'][key]: {entity['metadata'][key]}")
                    temp[self.attr_map['METADATA'][key]['es_name']] = entity['metadata'][key]
                except ValueError:
                    self.logger.warning(f"ValueError. Failed to eval the field {key} to python object. Value of entity['metadata'][key]: {entity['metadata'][key]}")
                    temp[self.attr_map['METADATA'][key]['es_name']] = entity['metadata'][key]
        entity.pop('metadata')
        entity.update(temp)
    
    def remove_specific_key_entry(self, obj, key_to_remove):
        if type(obj) == dict:
            if key_to_remove in obj.keys(): 
                obj.pop(key_to_remove)
            for key in obj.keys():
                self.remove_specific_key_entry(obj[key], key_to_remove)
        elif type(obj) == list:
            for e in obj:
                self.remove_specific_key_entry(e, key_to_remove)

    def access_group(self, entity):
        try:
            if entity['entitytype'] == 'Dataset':
                if entity['metadata']['status'] == 'Published' and entity['metadata']['phi'].lower() == 'no':
                    return HubmapConst.ACCESS_LEVEL_PUBLIC
                else:
                    return HubmapConst.ACCESS_LEVEL_CONSORTIUM
            else:
                return HubmapConst.ACCESS_LEVEL_CONSORTIUM
        
        except Exception as e:
            self.logger.error("Exception in user code:")
            self.logger.error('-'*60)
            self.logger.exception("unexpected exception")
            self.logger.error('-'*60)
    
    def get_access_level(self, entity):
        try:
            if entity['entitytype'] == HubmapConst.COLLECTION_TYPE_CODE:
                if entity['data_access_level'] in HubmapConst.DATA_ACCESS_LEVEL_OPTIONS:
                    return entity['data_access_level']
                else:
                    return HubmapConst.ACCESS_LEVEL_CONSORTIUM
            elif entity['entitytype'] in [HubmapConst.DONOR_TYPE_CODE,\
                                        HubmapConst.SAMPLE_TYPE_CODE,\
                                        HubmapConst.DATASET_TYPE_CODE]:
                if entity['metadata']['data_access_level'] in HubmapConst.DATA_ACCESS_LEVEL_OPTIONS:
                    return entity['metadata']['data_access_level']
                else:
                    return HubmapConst.ACCESS_LEVEL_CONSORTIUM
            else:
                raise ValueError("The type of entitiy is not Donor, Sample, Collection or Dataset")
        except KeyError as ke:
            self.logger.debug(f"entity uuid: {entity['uuid']} does not have data_access_level attribute")
            return HubmapConst.ACCESS_LEVEL_CONSORTIUM
        except Exception:
            pass

    def test(self):
        try:
            donors = requests.get(self.entity_webservice_url + "/entities?entitytypes=Donor").json()
            donors = [donor for donor in donors if donor['hubmap_identifier'] == 'TEST0086']
            fk_donors = []
            for _ in range(100):
                fk_donors.append(copy.copy(donors[0]))
            # Multi-thread
            with concurrent.futures.ThreadPoolExecutor() as executor:
                results = [executor.submit(self.index_tree, donor) for donor in fk_donors]
                for f in concurrent.futures.as_completed(results):
                    self.logger.debug(f.result())
            
            # Single-thread
            # for donor in fk_donors:
            #     self.index_tree(donor)

        except Exception as e:
            self.logger.error("Exception in user code:")
            self.logger.error('-'*60)
            self.logger.exception("unexpected exception")
            self.logger.error('-'*60)

    def update_index(self, node):
        try:
            org_node = copy.deepcopy(node)
            doc = self.generate_doc(node)
            transformed = json.dumps(transform(json.loads(doc)))
            if transformed is None or transformed == 'null' or transformed == "":
                self.logger.error(f"{node['uuid']} Document is empty")
                self.logger.error(f"Node: {node}")
                return

            result = None
            IndexConfig = collections.namedtuple('IndexConfig',
                                                 ['access_level', 'doc_type'])
            # delete entity from published indices
            for index, configs in self.indices.items():
                configs = IndexConfig(*configs)
                if configs.access_level == HubmapConst.ACCESS_LEVEL_PUBLIC:
                    self.eswriter.delete_document(index, node['uuid'])

            # write enitty into indices
            for index, configs in self.indices.items():
                configs = IndexConfig(*configs)
                if (configs.access_level == HubmapConst.ACCESS_LEVEL_PUBLIC and
                   ((org_node.get('entitytype', '') == 'Dataset' and
                     org_node.get('metadata', None).get('status', '') == HubmapConst.DATASET_STATUS_PUBLISHED) or
                    (org_node.get('entitytype', '') != 'Dataset' and
                     self.get_access_level(org_node) == HubmapConst.ACCESS_LEVEL_PUBLIC))):
                    result = self.eswriter.write_or_update_document(index_name=index, doc=transformed if configs.doc_type == PORTAL_DOC_TYPE else doc, uuid=node['uuid'])
                elif configs.access_level == HubmapConst.ACCESS_LEVEL_CONSORTIUM:
                    result = self.eswriter.write_or_update_document(index_name=index, doc=transformed if configs.doc_type == PORTAL_DOC_TYPE else doc, uuid=node['uuid'])
                if result == True:
                    self.report['success_cnt'] += 1
                elif result == False:
                    self.report['fail_cnt'] +=1
                    self.report['fail_uuids'].add(node['uuid'])
                result = None
        except KeyError:
            self.logger.error(f"uuid: {org_node['uuid']}, entity_type: {org_node['entitytype']}, es_node_entity_type: {node['entity_type']}")
            self.logger.exception("unexpceted exception")
        except Exception as e:
            self.report['fail_cnt'] +=1
            self.report['fail_uuids'].add(node['uuid'])
            self.logger.error(f"Exception in user code, uuid: {org_node['uuid']}")
            self.logger.error('-'*60)
            self.logger.exception("unexpected exception")
            self.logger.error('-'*60)

if __name__ == '__main__':
    try:
        env = sys.argv[1]
    except IndexError as ie:
        # index_name = input("Please enter index name (Warning: All documents in this index will be cleared out first): ")
        print("using default DEV enviorment")
        print("replications: 1")
    
    if env == 'STAGE' or env == 'PROD':
        REPLICATION = 3
    else:
        REPLICATION = 1
        
    start = time.time()
    indexer = Indexer(config['INDEX']['INDICES'], config['ELASTICSEARCH']['ELASTICSEARCH_DOMAIN_ENDPOINT'], config['ELASTICSEARCH']['ENTITY_WEBSERVICE_URL'])
    indexer.main()
    end = time.time()
    indexer.logger.info(f"Total index time: {end - start} seconds")
    indexer.logger.info(f"Success node count: {indexer.report['success_cnt']}")
    indexer.report.pop('success_cnt')
    indexer.logger.info(f"Fail node count: {indexer.report['fail_cnt']}")
    indexer.report.pop('fail_cnt')
    indexer.logger.info(f"Fail uuids: {indexer.report['fail_uuids']}")
    indexer.report.pop('fail_uuids')
    for key, value in indexer.report.items():
        indexer.logger.info(f"key: {key}, value: {value}")

    # start = time.time()
    # indexer = Indexer('entities', config['ELASTICSEARCH']['ELASTICSEARCH_DOMAIN_ENDPOINT'], config['ELASTICSEARCH']['ENTITY_WEBSERVICE_URL'])
    # indexer.test()
    # end = time.time()
    # logging.info(f"Total index time: {end - start} seconds")<|MERGE_RESOLUTION|>--- conflicted
+++ resolved
@@ -217,11 +217,11 @@
 
             self.entity_keys_rename(entity)
 
-<<<<<<< HEAD
+
             group = (self.provenance
                          .get_group_by_identifier(entity['group_uuid']))
             entity['group_name'] = group['displayname']
-=======
+
             # timestamp and version
             entity['update_timestamp'] = int(round(time.time() * 1000))
             entity['update_timestamp_fmted'] = (datetime
@@ -229,7 +229,6 @@
                                                 .strftime("%Y-%m-%d %H:%M:%S"))
             entity['index_version'] = ((Path(__file__).parent.parent / 'VERSION')
                                        .read_text()).strip()
->>>>>>> a675a0c4
 
             try:
                 entity['metadata'].pop('files')
