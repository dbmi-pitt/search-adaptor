import sys
import json
import yaml
import time
import concurrent.futures
import copy
import collections
import requests
import ast
import os
import logging
from datetime import datetime
from pathlib import Path
from yaml import safe_load
from urllib3.exceptions import InsecureRequestWarning
from globus_sdk import AccessTokenAuthorizer, AuthClient
import importlib

# For reusing the app.cfg configuration when running indexer.py as script
from flask import Flask, Response

# Local modules
from libs.es_writer import ESWriter
#from elasticsearch.addl_index_transformations.portal import transform

# HuBMAP commons
from hubmap_commons.hm_auth import AuthHelper
from hubmap_commons import globus_groups

# Suppress InsecureRequestWarning warning when requesting status on https with ssl cert verify disabled
requests.packages.urllib3.disable_warnings(category = InsecureRequestWarning)

# Set logging fromat and level (default is warning)
# All the API logging is forwarded to the uWSGI server and gets written into the log file `uwsgo-entity-api.log`
# Log rotation is handled via logrotate on the host system with a configuration file
# Do NOT handle log file and rotation via the Python logging to avoid issues with multi-worker processes
logging.basicConfig(format='[%(asctime)s] %(levelname)s in %(module)s: %(message)s', level=logging.DEBUG, datefmt='%Y-%m-%d %H:%M:%S')
logger = logging.getLogger(__name__)


class Indexer:
    # Class variables/constants
    # All lowercase for easy comparision
    ACCESS_LEVEL_PUBLIC = 'public'
    ACCESS_LEVEL_CONSORTIUM = 'consortium'
    DATASET_STATUS_PUBLISHED = 'published'
    DEFAULT_INDEX_WITHOUT_PREFIX = ''
    INDICES = {}
    TRANSFORMERS = {}

    # Constructor method with instance variables to be passed in
    def __init__(self, indices, portal_doc_type, app_client_id, app_client_secret, token):
        try:
            self.indices = indices['indices']
            self.DEFAULT_INDEX_WITHOUT_PREFIX = indices['default_index']
            self.INDICES = indices
            logger.debug("@@@@@@@@@@@@@@@@@@@@ INDICES")
            logger.debug(self.INDICES)
        except:
            raise ValueError("Invalid indices config")

        self.portal_doc_type = portal_doc_type
        self.elasticsearch_url = self.indices[self.DEFAULT_INDEX_WITHOUT_PREFIX]['elasticsearch']['url'].strip('/')

        self.app_client_id = app_client_id
        self.app_client_secret = app_client_secret
        self.token = token

        auth_helper = self.init_auth_helper()
        self.request_headers = self.create_request_headers_for_auth(token)

        self.eswriter = ESWriter(self.elasticsearch_url)
        self.entity_api_url = self.indices[self.DEFAULT_INDEX_WITHOUT_PREFIX]['document_source_endpoint'].strip('/')

        # Add index_version by parsing the VERSION file
        self.index_version = ((Path(__file__).absolute().parent.parent.parent / 'VERSION').read_text()).strip()

        with open(os.path.join(os.path.dirname(os.path.realpath(__file__)), 'neo4j-to-es-attributes.json'), 'r') as json_file:
            self.attr_map = json.load(json_file)

        # Preload all the transformers
        self.init_transformers()


    # Preload all the transformers if the index has one
    def init_transformers(self):
        try:
            for index in self.indices.keys():
                xform_module = self.INDICES['indices'][index]['transform']['module']
                m = importlib.import_module(xform_module)
                self.TRANSFORMERS[index] = m
        except Exception as e:
            msg = f"Transformer missing or not specified {index}"
            logger.info(msg)

    def get_transformer(self, index):
        if self.TRANSFORMERS.get(index):
            return self.TRANSFORMERS[index]
        else:
            return None

    # # Constructor method with instance variables to be passed in
    # def __init__(self, indices, original_doc_type, portal_doc_type, elasticsearch_url, entity_api_url, app_client_id, app_client_secret, token):
    #     try:
    #         self.indices = ast.literal_eval(indices)
    #     except:
    #         raise ValueError("Invalid indices config")

    #     self.original_doc_type = original_doc_type
    #     self.portal_doc_type = portal_doc_type
    #     self.elasticsearch_url = elasticsearch_url
    #     self.app_client_id = app_client_id
    #     self.app_client_secret = app_client_secret
    #     self.token = token

    #     auth_helper = self.init_auth_helper()
    #     self.request_headers = self.create_request_headers_for_auth(token)

    #     self.eswriter = ESWriter(elasticsearch_url)
    #     self.entity_api_url = entity_api_url

    #     # Add index_version by parsing the VERSION file
    #     self.index_version = ((Path(__file__).absolute().parent.parent.parent / 'VERSION').read_text()).strip()

    #     with open(os.path.join(os.path.dirname(os.path.realpath(__file__)), 'neo4j-to-es-attributes.json'), 'r') as json_file:
    #         self.attr_map = json.load(json_file)

    def main(self):
        try:
            # load the index configurations and set the default
            self.DEFAULT_INDEX_WITHOUT_PREFIX = self.INDICES['default_index']

            # Remove trailing slash / from URL base to avoid "//" caused by config with trailing slash
            DEFAULT_ELASTICSEARCH_URL = self.INDICES['indices'][self.DEFAULT_INDEX_WITHOUT_PREFIX]['elasticsearch']['url'].strip('/')
            DEFAULT_ENTITY_API_URL = self.INDICES['indices'][self.DEFAULT_INDEX_WITHOUT_PREFIX]['document_source_endpoint'].strip('/')

            # Settings and mappings definition for creating 
            # the original indices (hm_consortium_entities and hm_public_entities)
            #original_index_config = safe_load((Path(__file__).absolute().parent / 'search-default-config.yaml').read_text())
                        #"mapping.total_fields.limit": 6000,

            # Settings and mappings definition for creating the 
            # portal indices (hm_consortium_portal and hm_public_portal) 
            # is specified in the yaml config file
            #portal_index_config = safe_load((Path(__file__).absolute().parent / 'addl_index_transformations/portal/config.yaml').read_text())
            
            IndexConfig = collections.namedtuple('IndexConfig', ['access_level', 'doc_type'])

            # Delete and recreate target indices
            #for index, configs in self.indices['indices'].items():
            for index in self.indices.keys():
                #configs = IndexConfig(*configs)

                # each index should have a public/private index
                public_index = self.INDICES['indices'][index]['public']
                private_index = self.INDICES['indices'][index]['private']

                try:
                    self.eswriter.delete_index(public_index)
                except Exception as e:
                    pass
                
                try:
                    self.eswriter.delete_index(private_index)
                except Exception as e:
                    pass
                print('*********************************************')                

                # get the specific mapping file for the designated index
                index_mapping_file = self.INDICES['indices'][index]['elasticsearch']['mappings']

                # read the elasticserach specific mappings 
                index_mapping_settings = safe_load((Path(__file__).absolute().parent / index_mapping_file).read_text())

                print(index_mapping_settings)

                print('*********************************************')

                self.eswriter.create_index(public_index, index_mapping_settings)

                print('*********************************************')
                self.eswriter.create_index(private_index, index_mapping_settings)

            # First, index public collections separately
            self.index_public_collections()

            # Next, index uploads separately
            self.index_uploads(self.token)

            # Then, get a list of donor dictionaries and index the tree from the root node - donor
            url = self.entity_api_url + "/donor/entities?property=uuid"
            response = requests.get(url, headers = self.request_headers, verify = False)
            
            if response.status_code != 200:
                msg = "indexer.main() failed to get all the Donor uuids via entity-api"
                logger.error(msg)
                sys.exit(msg)
            
<<<<<<< HEAD
            donors = response.json()
            tot = len(donors)

            logger.info(f"Donor TOTAL: {tot}")
=======
            donor_uuids = response.json()
>>>>>>> 26a07cde

            # Multi-thread
            with concurrent.futures.ThreadPoolExecutor() as executor:
                results = [executor.submit(self.index_tree, donor_uuid) for donor_uuid in donor_uuids]
                for f in concurrent.futures.as_completed(results):
                    logger.debug(f.result())
            
            #for debugging: comment out the Multi-thread above and comment in Signle-thread below
            #Single-thread
            #for donor in donors:
            #    self.index_tree(donor)
        except Exception:
            msg = "Exception encountered during executing indexer.main()"
            # Log the full stack trace, prepend a line with our message
            logger.exception(msg)

    def index_tree(self, donor_uuid):
        # logger.info(f"Total threads count: {threading.active_count()}")

        logger.info(f"Executing index_tree() for donor of uuid: {donor_uuid}")

<<<<<<< HEAD
        self.reindex(donor_uuid)      
          
    # def index_tree(self, donor):
    #     # logger.info(f"Total threads count: {threading.active_count()}")

    #     donor_uuid = donor['uuid']

    #     logger.info(f"Executing index_tree() for donor of uuid: {donor_uuid}")

    #     url = self.entity_api_url + "/descendants/" + donor_uuid
    #     response = requests.get(url, headers = self.request_headers, verify = False)

    #     if response.status_code != 200:
    #         msg = f"indexer.index_tree() failed to get descendants via entity-api for donor of uuid: {donor_uuid}"
    #         logger.error(msg)
    #         sys.exit(msg)
        
    #     descendants = response.json()

    #     for node in ([donor] + descendants):
    #         # hubamp_identifier renamed to submission_id 
    #         # disploy_doi renamed to hubmap_id
    #         logger.debug(f"entity_type: {node.get('entity_type', 'Unknown')} submission_id: {node.get('submission_id', None)} hubmap_id: {node.get('hubmap_id', None)}")
=======
        url = self.entity_api_url + "/descendants/" + donor_uuid + '?property=uuid'
        response = requests.get(url, headers = self.request_headers, verify = False)

        if response.status_code != 200:
            msg = f"indexer.index_tree() failed to get descendant uuids via entity-api for donor of uuid: {donor_uuid}"
            logger.error(msg)
            sys.exit(msg)
        
        descendant_uuids = response.json()

        # Index the donor entity itself separately
        donor = self.get_entity(donor_uuid)

        logger.info(f"reindex() for uuid: {donor_uuid}, entity_type: {donor['entity_type']}")

        self.update_index(donor)

        # Index all the descendants of this donor
        for descendant_uuid in descendant_uuids:
            # Retrieve the entity details
            node = self.get_entity(descendant_uuid)

            # hubamp_identifier renamed to submission_id 
            # disploy_doi renamed to hubmap_id
            logger.debug(f"entity_type: {node.get('entity_type', 'Unknown')} submission_id: {node.get('submission_id', None)} hubmap_id: {node.get('hubmap_id', None)}")
>>>>>>> 26a07cde
 
    #         self.update_index(node)

    #     msg = f"indexer.index_tree() finished executing for donor of uuid: {donor_uuid}"
    #     logger.info(msg)
    #     return msg

    def index_public_collections(self, reindex = False):
        # The entity-api only returns public collections, for either 
        # - a valid token in HuBMAP-Read group, 
        # - a valid token with no HuBMAP-Read group or 
        # - no token at all
        url = self.entity_api_url + "/collections"
        response = requests.get(url, verify = False)

        if response.status_code != 200:
            msg = "indexer.index_public_collections() failed to get public collections via entity-api"
            logger.error(msg)
            sys.exit(msg)
    
        collections_list = response.json()

        IndexConfig = collections.namedtuple('IndexConfig', ['access_level', 'doc_type'])

        # Write doc to indices
        for collection in collections_list:
            self.add_datasets_to_collection(collection)
            self.entity_keys_rename(collection)

            # Add additional calculated fields
            self.add_calculated_fields(collection)
   
            # write doc into indices
            for index in self.indices.keys():
                #configs = IndexConfig(*configs)

                # each index should have a public index
                public_index = self.INDICES['indices'][index]['public']
                private_index = self.INDICES['indices'][index]['private']
                

                if reindex:
                    self.eswriter.delete_document(public_index, collection['uuid'])
                    self.eswriter.delete_document(private_index, collection['uuid'])

                # Add the tranformed doc to the portal index
                json_data = ""

                # if the index has a transformer use that else do a now load
                if self.TRANSFORMERS.get(index):
                    json_data = json.dumps(self.TRANSFORMERS[index].transform(collection))
                else:
                    json_data = json.dumps(collection)

                self.eswriter.write_or_update_document(index_name=public_index, doc=json_data, uuid=collection['uuid'])
                self.eswriter.write_or_update_document(index_name=private_index, doc=json_data, uuid=collection['uuid'])
               

                # if index == 'entities':
                #     # Delete old doc for reindex
                #     if reindex:
                #         self.eswriter.delete_document(index, collection['uuid'])
                         
                #     # Add public collection doc to the original index
                #     self.eswriter.write_or_update_document(index_name=index, doc=json.dumps(collection), uuid=collection['uuid'])
                # elif configs.doc_type == 'portal':
                #     # Delete old doc for reindex
                #     if reindex:
                #         self.eswriter.delete_document(index, collection['uuid'])
                         
                #     # Add the tranformed doc to the portal index
                #     transformed = json.dumps(transform(collection))
                #     self.eswriter.write_or_update_document(index_name=index, doc=transformed, uuid=collection['uuid'])
                # else:
                #     msg = "indexer.index_public_collections() failed to add doc to indices due to invalid INDICES configuration"
                #     logger.error(msg)
                #     sys.exit(msg)


    # When indexing Uploads WILL NEVER BE PUBLIC
    def index_uploads(self, token):

<<<<<<< HEAD
        url = self.entity_api_url + "/upload/entities"
=======
            url = self.entity_api_url + "/upload/entities?property=uuid"
>>>>>>> 26a07cde

        # Only add uploads to the hm_consortium_entities index (original)
        index = self.INDICES['indices'][self.DEFAULT_INDEX_WITHOUT_PREFIX]['private']

        response = requests.get(url, headers = self.request_headers, verify = False)
        
<<<<<<< HEAD
        if response.status_code != 200:
            msg = "indexer.index_uploads() failed to get uploads via entity-api"
            logger.error(msg)
            sys.exit(msg)
    
        uploads_list = response.json()

        for upload in uploads_list:
            self.add_datasets_to_upload(upload)
            self.entity_keys_rename(upload)

            # Add additional calculated fields
            self.add_calculated_fields(upload)
   
            # Add doc to hm_consortium_entities index
            # Do NOT tranform the doc and add to hm_consortium_portal index
            self.eswriter.write_or_update_document(index_name=index, doc=json.dumps(upload), uuid=upload['uuid'])

    # def index_uploads(self, token):
    #     IndexConfig = collections.namedtuple('IndexConfig', ['access_level', 'doc_type'])
    #     # write entity into indices
    #     for index, configs in self.indices.items():
    #         configs = IndexConfig(*configs)

    #         url = self.entity_api_url + "/upload/entities"

    #         # Only add uploads to the hm_consortium_entities index (original)
    #         if (configs.access_level == self.ACCESS_LEVEL_CONSORTIUM and configs.doc_type == 'original'):
    #             response = requests.get(url, headers = self.request_headers, verify = False)
    #         else:
    #             continue

    #         if response.status_code != 200:
    #             msg = "indexer.index_uploads() failed to get uploads via entity-api"
    #             logger.error(msg)
    #             sys.exit(msg)
        
    #         uploads_list = response.json()
=======
            upload_uuids_list = response.json()

            for upload_uuid in upload_uuids_list:
                # Retrieve the upload entity details
                upload = self.get_entity(upload_uuid)

                self.add_datasets_to_upload(upload)
                self.entity_keys_rename(upload)
>>>>>>> 26a07cde

    #         for upload in uploads_list:
    #             self.add_datasets_to_upload(upload)
    #             self.entity_keys_rename(upload)

    #             # Add additional calculated fields
    #             self.add_calculated_fields(upload)
       
<<<<<<< HEAD
    #             # Add doc to hm_consortium_entities index
    #             # Do NOT tranform the doc and add to hm_consortium_portal index
    #             self.eswriter.write_or_update_document(index_name=index, doc=json.dumps(upload), uuid=upload['uuid'])
=======
                # Add doc to hm_consortium_entities index
                # Do NOT tranform the doc and add to hm_consortium_portal index
                self.eswriter.write_or_update_document(index_name=index, doc=json.dumps(upload), uuid=upload_uuid)
>>>>>>> 26a07cde


    # These calculated fields are not stored in neo4j but will be generated
    # and added to the ES
    def add_calculated_fields(self, entity):
        # Add index_version by parsing the VERSION file
        entity['index_version'] = self.index_version

        # Add display_subtype
        if entity['entity_type'] in ['Upload', 'Donor', 'Sample', 'Dataset']:
            entity['display_subtype'] = self.generate_display_subtype(entity)


    # By design, reindex() doesn't work on Collection reindex
    # Use index_public_collections(reindex = True) for reindexing Collection
    def reindex(self, uuid):
        try:
            # Retrieve the entity details
            entity = self.get_entity(uuid)
            
            # Check if entity is empty
            if bool(entity):
                logger.info(f"reindex() for uuid: {uuid}, entity_type: {entity['entity_type']}")

                if entity['entity_type'] == 'Upload':
                    logger.debug(f"reindex Upload with uuid: {uuid}")
                    
                    self.update_index(entity)
                else:
                    ancestor_uuids = []
                    descendant_uuids = []
                    previous_revision_uuids = []
                    next_revision_uuids = []

                    url = self.entity_api_url + "/ancestors/" + uuid + '?property=uuid'
                    ancestor_uuids_response = requests.get(url, headers = self.request_headers, verify = False)
                    if ancestor_uuids_response.status_code != 200:
                        msg = f"indexer.reindex() failed to get ancestor uuids via entity-api for target uuid: {uuid}"
                        logger.error(msg)
                        sys.exit(msg)
                    
                    ancestor_uuids = ancestor_uuids_response.json()

                    url = self.entity_api_url + "/descendants/" + uuid + '?property=uuid'
                    descendant_uuids_response = requests.get(url, headers = self.request_headers, verify = False)
                    if descendant_uuids_response.status_code != 200:
                        msg = f"indexer.reindex() failed to get descendant uuids via entity-api for target uuid: {uuid}"
                        logger.error()
                        sys.exit(msg)
                    
                    descendant_uuids = descendant_uuids_response.json()

                    # Only Dataset entities may have previous/next revisions
                    if entity['entity_type'] == 'Dataset':
                        url = self.entity_api_url + "/previous_revisions/" + uuid + '?property=uuid'
                        previous_revision_uuids_response = requests.get(url, headers = self.request_headers, verify = False)
                        if previous_revision_uuids_response.status_code != 200:
                            msg = f"indexer.reindex() failed to get previous revision uuids via entity-api for target uuid: {uuid}"
                            logger.error(msg)
                            sys.exit(msg)
                        
                        previous_revision_uuids = previous_revision_uuids_response.json()

                        url = self.entity_api_url + "/next_revisions/" + uuid + '?property=uuid'
                        next_revision_uuids_response = requests.get(url, headers = self.request_headers, verify = False)
                        if next_revisions_response.status_code != 200:
                            msg = f"indexer.reindex() failed to get next revision uuids via entity-api for target uuid: {uuid}"
                            logger.error(msg)
                            sys.exit(msg)
                        
                        next_revision_uuids = next_revision_uuids_response.json()

                    # All uuids in the path excluding the entity itself
                    uuids = ancestor_uuids + descendant_uuids + previous_revision_uuids + next_revision_uuids

                    # Reindex the entity itself
                    logger.info(f"reindex() for uuid: {uuid}, entity_type: {entity['entity_type']}")
                    self.update_index(entity)

                    # Reindex the rest of the entities in the list
                    for entity_uuid in uuids:
                        # Retrieve the entity details
                        node = self.get_entity(entity_uuid)

                        logger.debug(f"entity_type: {node.get('entity_type', 'Unknown')}, uuid: {node.get('uuid', None)}")
                        
                        self.update_index(node)
                
                logger.info("################reindex() DONE######################")

                return "indexer.reindex() finished executing"
        except Exception:
            msg = "Exceptions during executing indexer.reindex()"
            # Log the full stack trace, prepend a line with our message
            logger.exception(msg)

    # Used by app.py reindex_all_uuids() for Live reindex all 
    def delete(self, uuid):
        try:
            for index, _ in self.indices.items():
                # each index should have a public/private index
                public_index = self.INDICES['indices'][index]['public']
                self.eswriter.delete_document(public_index, uuid)

                private_index = self.INDICES['indices'][index]['private']
                if public_index != private_index:
                    self.eswriter.delete_document(private_index, uuid)
               
        except Exception:
            msg = "Exceptions during executing indexer.delete()"
            # Log the full stack trace, prepend a line with our message
            logger.exception(msg)


    # For Upload, Dataset, Donor and Sample objects:
    # add a calculated (not stored in Neo4j) field called `display_subtype` to 
    # all Elasticsearch documents of the above types with the following rules:
    # Upload: Just make it "Data Upload" for all uploads
    # Donor: "Donor"
    # Sample: if specimen_type == 'organ' the display name linked to the corresponding description of organ code
    # otherwise the display name linked to the value of the corresponding description of specimen_type code
    # Dataset: the display names linked to the values in data_types as a comma separated list
    def generate_display_subtype(self, entity):
        entity_type = entity['entity_type']
        display_subtype = '{unknown}'

        if entity_type == 'Upload':
            display_subtype = 'Data Upload'
        elif entity_type == 'Donor':
            display_subtype = 'Donor'
        elif entity_type == 'Sample':
            if 'specimen_type' in entity:
                if entity['specimen_type'].lower() == 'organ':
                    if 'organ' in entity:
                        display_subtype = self.get_organ_description(entity['organ'])
                    else:
                        logger.error(f"Missing missing organ when specimen_type is set of Sample with uuid: {entity['uuid']}")
                else:
                    display_subtype = self.get_tissue_sample_description(entity['specimen_type'])
            else:
                logger.error(f"Missing specimen_type of Sample with uuid: {entity['uuid']}")
        elif entity_type == 'Dataset':
            if 'data_types' in entity:
                display_subtype = ','.join(entity['data_types'])
            else:
                logger.error(f"Missing data_types of Dataset with uuid: {entity['uuid']}")
        else:
            # Do nothing
            logger.error(f"Invalid entity_type: {entity_type}. Only generate display_subtype for Upload/Donor/Sample/Dataset")

        return display_subtype


    def get_organ_description(self, organ_code):
        definition_yaml_file = Path(__file__).absolute().parent.parent / 'search-schema/data/definitions/enums/organ_types.yaml'
        
        return self.load_definition_code_description(organ_code, definition_yaml_file)


    def get_tissue_sample_description(self, tissue_sample_code):
        definition_yaml_file = Path(__file__).absolute().parent.parent / 'search-schema/data/definitions/enums/tissue_sample_types.yaml'

        return self.load_definition_code_description(tissue_sample_code, definition_yaml_file)


    def load_definition_code_description(self, definition_code, definition_yaml_file):
        logger.debug(f"========definition_code: {definition_code}")

        with open(definition_yaml_file) as file:
            definition_dict = yaml.safe_load(file)

            logger.info(f"Definition yaml file {definition_yaml_file} loaded successfully")

            if definition_code in definition_dict:
                definition_desc = definition_dict[definition_code]['description']
            else:
                # Return the error message as description
                msg = f"Missing definition key {definition_code} in {definition_yaml_file}"

                logger.error(msg)

                # Use triple {{{}}}
                definition_desc = f"{{{definition_code}}}"

            logger.debug(f"========definition_desc: {definition_desc}")

            return definition_desc


    def generate_doc(self, entity, return_type):
        try:
            uuid = entity['uuid']

            if entity['entity_type'] != 'Upload':
                ancestors = []
                descendants = []
                ancestor_ids = []
                descendant_ids = []
                immediate_ancestors = []
                immediate_descendants = []

                url = self.entity_api_url + "/ancestors/" + uuid
                ancestors_response = requests.get(url, headers = self.request_headers, verify = False)
                if ancestors_response.status_code != 200:
                    msg = f"indexer.generate_doc() failed to get ancestors via entity-api for uuid: {uuid}"
                    logger.error(msg)
                    sys.exit(msg)

                ancestors = ancestors_response.json()

                # Find the Donor?
                donor = None
                for a in ancestors:
                    if a['entity_type'] == 'Donor':
                        donor = copy.copy(a)
                        break

                url = self.entity_api_url + "/ancestors/" + uuid + "?property=uuid"
                ancestor_ids_response = requests.get(url, headers = self.request_headers, verify = False)
                if ancestor_ids_response.status_code != 200:
                    msg = f"indexer.generate_doc() failed to get ancestors ids list via entity-api for uuid: {uuid}"
                    logger.error(msg)
                    sys.exit(msg)

                ancestor_ids = ancestor_ids_response.json()

                url = self.entity_api_url + "/descendants/" + uuid
                descendants_response = requests.get(url, headers = self.request_headers, verify = False)
                if descendants_response.status_code != 200:
                    msg = f"indexer.generate_doc() failed to get descendants via entity-api for uuid: {uuid}"
                    logger.error(msg)
                    sys.exit(msg)

                descendants = descendants_response.json()

                url = self.entity_api_url + "/descendants/" + uuid + "?property=uuid"
                descendant_ids_response = requests.get(url, headers = self.request_headers, verify = False)
                if descendant_ids_response.status_code != 200:
                    msg = f"indexer.generate_doc() failed to get descendants ids list via entity-api for uuid: {uuid}"
                    logger.error(msg)
                    sys.exit(msg)

                descendant_ids = descendant_ids_response.json()

                url = self.entity_api_url + "/parents/" + uuid
                parents_response = requests.get(url, headers = self.request_headers, verify = False)
                if parents_response.status_code != 200:
                    msg = f"indexer.generate_doc() failed to get parents via entity-api for uuid: {uuid}"
                    logger.error(msg)
                    sys.exit(msg)

                immediate_ancestors = parents_response.json()

                url = self.entity_api_url + "/children/" + uuid
                children_response = requests.get(url, headers = self.request_headers, verify = False)
                if children_response.status_code != 200:
                    msg = f"indexer.generate_doc() failed to get children via entity-api for uuid: {uuid}"
                    logger.error(msg)
                    sys.exit(msg)

                immediate_descendants = children_response.json()

                # Add new properties to entity
                entity['ancestors'] = ancestors
                entity['descendants'] = descendants

                entity['ancestor_ids'] = ancestor_ids
                entity['descendant_ids'] = descendant_ids

                entity['immediate_ancestors'] = immediate_ancestors
                entity['immediate_descendants'] = immediate_descendants


            # The origin_sample is the sample that `specimen_type` is "organ" and the `organ` code is set at the same time
            if entity['entity_type'] in ['Sample', 'Dataset']:
                # Add new properties
                entity['donor'] = donor

                entity['origin_sample'] = copy.copy(entity) if ('specimen_type' in entity) and (entity['specimen_type'].lower() == 'organ') and ('organ' in entity) and (entity['organ'].strip() != '') else None

                if entity['origin_sample'] is None:
                    try:
                        # The origin_sample is the ancestor which `specimen_type` is "organ" and the `organ` code is set
                        entity['origin_sample'] = copy.copy(next(a for a in ancestors if ('specimen_type' in a) and (a['specimen_type'].lower() == 'organ') and ('organ' in a) and (a['organ'].strip() != '')))
                    except StopIteration:
                        entity['origin_sample'] = {}

                # Trying to understand here!!!
                if entity['entity_type'] == 'Dataset':
                    entity['source_sample'] = None

                    e = entity
                    
                    while entity['source_sample'] is None:
                        url = self.entity_api_url + "/parents/" + e['uuid']
                        parents_resp = requests.get(url, headers = self.request_headers, verify = False)
                        if parents_resp.status_code != 200:
                            msg = f"indexer.generate_doc() failed to get parents via entity-api for uuid: {e['uuid']}"
                            logger.error(msg)
                            sys.exit(msg)

                        parents = parents_resp.json()

                        try:
                            # Why?
                            if parents[0]['entity_type'] == 'Sample':
                                #entity['source_sample'] = parents[0]
                                entity['source_sample'] = parents

                            e = parents[0]
                        except IndexError:
                            entity['source_sample'] = {}

                    # Move files to the root level if exist
                    if 'ingest_metadata' in entity:
                        ingest_metadata = entity['ingest_metadata']
                        if 'files' in ingest_metadata:
                            entity['files'] = ingest_metadata['files']

            self.entity_keys_rename(entity)

            # Is group_uuid always set?
            # In case if group_name not set
            if ('group_uuid' in entity) and ('group_name' not in entity):
                group_uuid = entity['group_uuid']

                # Get the globus groups info based on the groups json file in commons package
                globus_groups_info = globus_groups.get_globus_groups_info()
                groups_by_id_dict = globus_groups_info['by_id']
                group_dict = groups_by_id_dict[group_uuid]

                # Add new property
                entity['group_name'] = group_dict['displayname']

            # Remove the `files` element from the entity['metadata'] dict 
            # to reduce the doc size to be indexed?
            if ('metadata' in entity) and ('files' in entity['metadata']):
                entity['metadata'].pop('files')

            # Rename for properties that are objects
            if entity.get('donor', None):
                self.entity_keys_rename(entity['donor'])
            if entity.get('origin_sample', None):
                self.entity_keys_rename(entity['origin_sample'])
            if entity.get('source_sample', None):
                for s in entity.get('source_sample', None):
                    self.entity_keys_rename(s)
            if entity.get('ancestors', None):
                for a in entity.get('ancestors', None):
                    self.entity_keys_rename(a)
            if entity.get('descendants', None):
                for d in entity.get('descendants', None):
                    self.entity_keys_rename(d)
            if entity.get('immediate_descendants', None):
                for parent in entity.get('immediate_descendants', None):
                    self.entity_keys_rename(parent)
            if entity.get('immediate_ancestors', None):
                for child in entity.get('immediate_ancestors', None):
                    self.entity_keys_rename(child)

            self.remove_specific_key_entry(entity, "other_metadata")

            # Add additional calculated fields
            self.add_calculated_fields(entity)

            return json.dumps(entity) if return_type == 'json' else entity
        except Exception:
            msg = "Exceptions during executing indexer.generate_doc()"
            # Log the full stack trace, prepend a line with our message
            logger.exception(msg)

    def generate_public_doc(self, entity):
        # Only Dataset has this 'next_revision_uuid' property
        property_key = 'next_revision_uuid'
        if (entity['entity_type'] == 'Dataset') and (property_key in entity):
            next_revision_uuid = entity[property_key]

            # Making a call against entity-api/entities/<next_revision_uuid>?property=status
            url = self.entity_api_url + "/entities/" + next_revision_uuid + "?property=status"
            response = requests.get(url, headers = self.request_headers, verify = False)

            if response.status_code != 200:
                msg = f"indexer.generate_public_doc() failed to get status of next_revision_uuid via entity-api for uuid: {next_revision_uuid}"
                logger.error(msg)
                sys.exit(msg)
            
            # The call to entity-api returns string directly
            dataset_status = (response.text).lower()

            # Check the `next_revision_uuid` and if the dataset is not published, 
            # pop the `next_revision_uuid` from this entity
            if dataset_status != self.DATASET_STATUS_PUBLISHED:
                logger.debug(f"Remove the {property_key} property from {entity['uuid']}")
                entity.pop(property_key)

        entity['descendants'] = list(filter(self.entity_is_public, entity['descendants']))
        entity['immediate_descendants'] = list(filter(self.entity_is_public, entity['immediate_descendants']))
        return json.dumps(entity)

    # Initialize AuthHelper (AuthHelper from HuBMAP commons package)
    # HuBMAP commons AuthHelper handles "MAuthorization" or "Authorization"
    def init_auth_helper(self):
        if AuthHelper.isInitialized() == False:
            auth_helper = AuthHelper.create(self.app_client_id, self.app_client_secret)
        else:
            auth_helper = AuthHelper.instance()
        
        return auth_helper

    # Create a dict with HTTP Authorization header with Bearer token
    def create_request_headers_for_auth(self, token):
        auth_header_name = 'Authorization'
        auth_scheme = 'Bearer'

        headers_dict = {
            # Don't forget the space between scheme and the token value
            auth_header_name: auth_scheme + ' ' + token
        }

        return headers_dict

    def entity_keys_rename(self, entity):
        # logger.debug("==================entity before renaming keys==================")
        # logger.debug(entity)

        to_delete_keys = []
        temp = {}
        
        for key in entity:
            to_delete_keys.append(key)
            if key in self.attr_map['ENTITY']:
                # Special case of Sample.rui_location
                # To be backward compatible for API clients relying on the old version
                # Also gives the ES consumer flexibility to change the inner structure
                # Note: when `rui_location` is stored as json object (Python dict) in ES
                # with the default dynamic mapping, it can cause errors due to 
                # the changing data types of some internal fields
                # isinstance() check is to avoid json.dumps() on json string again
                if (key == 'rui_location') and isinstance(entity[key], dict):
                    # Convert Python dict to json string
                    temp_val = json.dumps(entity[key])
                else:
                    temp_val = entity[key]

                temp[self.attr_map['ENTITY'][key]['es_name']] = temp_val

        properties_list = [
            'metadata', 
            'donor', 
            'origin_sample', 
            'source_sample', 
            'ancestor_ids', 
            'descendant_ids', 
            'ancestors', 
            'descendants', 
            'files', 
            'immediate_ancestors', 
            'immediate_descendants', 
            'datasets'
        ]

        for key in to_delete_keys:
            if key not in properties_list:
                entity.pop(key)
        
        entity.update(temp)

        # logger.debug("==================entity after renaming keys==================")
        # logger.debug(entity)


    def remove_specific_key_entry(self, obj, key_to_remove):
        if type(obj) == dict:
            if key_to_remove in obj.keys(): 
                obj.pop(key_to_remove)
            
            for key in obj.keys():
                self.remove_specific_key_entry(obj[key], key_to_remove)
        elif type(obj) == list:
            for e in obj:
                self.remove_specific_key_entry(e, key_to_remove)

    def update_index(self, node):
        try:
            org_node = copy.deepcopy(node)

            doc = self.generate_doc(node, 'json')

            # Handle Upload differently by only updating it in the hm_consortium_entities index
            if node['entity_type'] == 'Upload':
                target_index = 'hm_consortium_entities'

                # Delete old doc and write with new one
                self.eswriter.delete_document(target_index, node['uuid'])
                self.eswriter.write_or_update_document(index_name=target_index, doc=doc, uuid=node['uuid'])
            else:

                # delete entity from public indices
                for index in self.indices.keys():
                    public_index = self.INDICES['indices'][index]['public']
                    self.eswriter.delete_document(public_index, node['uuid'])

                # write entity into indices
                for index in self.indices.keys():
               
                    public_index = self.INDICES['indices'][index]['public']
                    private_index = self.INDICES['indices'][index]['private']

                    # check to see if the index has a transformer
                    transformer = self.get_transformer(index)

                    if (self.entity_is_public(org_node)):
                        public_doc = self.generate_public_doc(node)

                        if transformer is not None:                     
                            public_transformed = transformer.transform(json.loads(public_doc))
                            public_transformed_doc = json.dumps(public_transformed)
                            target_doc = public_transformed_doc
                        else:
                            target_doc = public_doc
                    
                        self.eswriter.write_or_update_document(index_name=public_index, doc=target_doc, uuid=node['uuid'])

                    # add it to private
                    if transformer is not None:
                        private_transformed = transformer.transform(json.loads(doc))
                        target_doc = json.dumps(private_transformed)
                    else:
                        target_doc = doc
       
                    self.eswriter.write_or_update_document(index_name=private_index, doc=target_doc, uuid=node['uuid'])
        
        except Exception:
            msg = f"Exception encountered during executing indexer.update_index() for uuid: {org_node['uuid']}, entity_type: {org_node['entity_type']}"
            # Log the full stack trace, prepend a line with our message
            logger.exception(msg)

    # def update_index(self, node):
    #     try:
    #         org_node = copy.deepcopy(node)

    #         doc = self.generate_doc(node, 'json')

    #         # Handle Upload differently by only updating it in the hm_consortium_entities index
    #         if node['entity_type'] == 'Upload':
    #             target_index = 'hm_consortium_entities'

    #             # Delete old doc and write with new one
    #             self.eswriter.delete_document(target_index, node['uuid'])
    #             self.eswriter.write_or_update_document(index_name=target_index, doc=doc, uuid=node['uuid'])
    #         else:
    #             transformed = json.dumps(transform(json.loads(doc)))
    #             if (transformed is None or transformed == 'null' or transformed == ""):
    #                 logger.error(f"{node['uuid']} Document is empty")
    #                 logger.error(f"Node: {node}")
    #                 return

    #             result = None
    #             IndexConfig = collections.namedtuple('IndexConfig', ['access_level', 'doc_type'])
    #             # delete entity from published indices
    #             for index, configs in self.indices.items():
    #                 configs = IndexConfig(*configs)
    #                 if configs.access_level == self.ACCESS_LEVEL_PUBLIC:
    #                     self.eswriter.delete_document(index, node['uuid'])

    #             # write enitty into indices
    #             for index, configs in self.indices.items():
    #                 configs = IndexConfig(*configs)
    #                 if (configs.access_level == self.ACCESS_LEVEL_PUBLIC and self.entity_is_public(org_node)):
    #                     public_doc = self.generate_public_doc(node)
    #                     public_transformed = transform(json.loads(public_doc))
    #                     public_transformed_doc = json.dumps(public_transformed)
                        
    #                     target_doc = public_doc
    #                     if configs.doc_type == self.portal_doc_type:
    #                         target_doc = public_transformed_doc

    #                     self.eswriter.write_or_update_document(index_name=index, doc=target_doc, uuid=node['uuid'])
    #                 elif configs.access_level == self.ACCESS_LEVEL_CONSORTIUM:
    #                     target_doc = doc
    #                     if configs.doc_type == self.portal_doc_type:
    #                         target_doc = transformed

    #                     self.eswriter.write_or_update_document(index_name=index, doc=target_doc, uuid=node['uuid'])
        
    #     except Exception:
    #         msg = f"Exception encountered during executing indexer.update_index() for uuid: {org_node['uuid']}"
    #         # Log the full stack trace, prepend a line with our message
    #         logger.exception(msg)


    # Collection doesn't actually have this `data_access_level` property
    # This method is only applied to Donor/Sample/Dataset
    # For Dataset, if status=='Published', it goes into the public index
    # For Donor/Sample, `data`if any dataset down in the tree is 'Published', they should have `data_access_level` as public,
    # then they go into public index
    # Don't confuse with `data_access_level`
    def entity_is_public(self, node):
        is_public = False
 
        if node['entity_type'] == 'Dataset':
            # In case 'status' not set
            if 'status' in node:
                if node['status'].lower() == self.DATASET_STATUS_PUBLISHED:
                    is_public = True
            else:
                # Log as an error to be fixed in Neo4j
                logger.error(f"{node['entity_type']} of uuid: {node['uuid']} missing 'status' property, treat as not public, verify and set the status.")
        else:
            # In case 'data_access_level' not set
            if 'data_access_level' in node:
                if node['data_access_level'].lower() == self.ACCESS_LEVEL_PUBLIC:
                    is_public = True
            else:
                # Log as an error to be fixed in Neo4j
                logger.error(f"{node['entity_type']} of uuid: {node['uuid']} missing 'data_access_level' property, treat as not public, verify and set the data_access_level.")
        
        return is_public

    def add_datasets_to_collection(self, collection):
        # First get the detail of this collection
        collection_uuid = collection['uuid']
        url = self.entity_api_url + "/collections/" + collection_uuid
        response = requests.get(url, headers = self.request_headers, verify = False)
        if response.status_code != 200:
            msg = f"indexer.add_datasets_to_collection() failed to get collection detail via entity-api for collection uuid: {collection_uuid}"
            logger.error(msg)
            sys.exit(msg)

        collection_detail_dict = response.json()

        datasets = []
        if 'datasets' in collection_detail_dict:
            for dataset in collection_detail_dict['datasets']:
                # Retrieve the entity details
                dataset = self.get_entity(dataset['uuid'])

                dataset_doc = self.generate_doc(dataset, 'dict')
                dataset_doc.pop('ancestors')
                dataset_doc.pop('ancestor_ids')
                dataset_doc.pop('descendants')
                dataset_doc.pop('descendant_ids')
                dataset_doc.pop('immediate_descendants')
                dataset_doc.pop('immediate_ancestors')
                dataset_doc.pop('donor')
                dataset_doc.pop('origin_sample')
                dataset_doc.pop('source_sample')

                datasets.append(dataset_doc)

        collection['datasets'] = datasets
    

    def add_datasets_to_upload(self, upload):
        # First get the detail of this upload
        upload_detail_dict = self.get_entity(upload['uuid'])

        datasets = []
        if 'datasets' in upload_detail_dict:
            for dataset in upload_detail_dict['datasets']:
                # Retrieve the entity details
                dataset = self.get_entity(dataset['uuid'])

                dataset_doc = self.generate_doc(dataset, 'dict')
                dataset_doc.pop('ancestors')
                dataset_doc.pop('ancestor_ids')
                dataset_doc.pop('descendants')
                dataset_doc.pop('descendant_ids')
                dataset_doc.pop('immediate_descendants')
                dataset_doc.pop('immediate_ancestors')
                dataset_doc.pop('donor')
                dataset_doc.pop('origin_sample')
                dataset_doc.pop('source_sample')

                datasets.append(dataset_doc)

        upload['datasets'] = datasets


    def get_entity(self, uuid):
        url = self.entity_api_url + "/entities/" + uuid
        response = requests.get(url, headers = self.request_headers, verify = False)

        if response.status_code != 200:
            msg = f"indexer.get_entity() failed to get entity via entity-api for uuid: {uuid}"
            logger.error(msg)
            sys.exit(msg)
        
        entity_dict = response.json()

        return entity_dict


####################################################################################################
## Run indexer.py as script
####################################################################################################

# To be used by the full index to ensure the nexus token 
# belongs to HuBMAP-Data-Admin group
def user_belongs_to_data_admin_group(user_group_ids, data_admin_group_uuid):
    for group_id in user_group_ids:
        if group_id == data_admin_group_uuid:
            return True

    # By now, no match
    return False


# Running indexer.py as a script in command line
# This approach is different from the live reindex via HTTP request
# It'll delete all the existing indices and recreate then then index everything
if __name__ == "__main__":
    # Specify the absolute path of the instance folder and use the config file relative to the instance path
    app = Flask(__name__, instance_path=os.path.join(os.path.abspath(os.path.dirname(__file__)), '../instance'), instance_relative_config=True)
    app.config.from_pyfile('app.cfg')

    INDICES = safe_load((Path(__file__).absolute().parent / '../instance/search-config.yaml').read_text())

    try:
        token = sys.argv[1]
    except IndexError as e:
        msg = "Missing admin group token argument"
        logger.exception(msg)
        sys.exit(msg)

    # Create an instance of the indexer
    indexer = Indexer(
        INDICES,
        app.config['PORTAL_DOC_TYPE'],   # this is temp, should change this
        app.config['APP_CLIENT_ID'],
        app.config['APP_CLIENT_SECRET'],
        token
    )

    auth_helper = indexer.init_auth_helper()

    # The second argument indicates to get the groups information
    user_info_dict = auth_helper.getUserInfo(token, True)

    if isinstance(user_info_dict, Response):
        msg = "The given token is expired or invalid"
        # Log the full stack trace, prepend a line with our message
        logger.exception(msg)
        sys.exit(msg)

    # Use the new key rather than the 'hmgroupids' which will be deprecated
    group_ids = user_info_dict['group_membership_ids']

    # Ensure the user belongs to the HuBMAP-Data-Admin group
    if not user_belongs_to_data_admin_group(group_ids, app.config['GLOBUS_HUBMAP_DATA_ADMIN_GROUP_UUID']):
        msg = "The given token doesn't belong to the HuBMAP-Data-Admin group, access not granted"
        # Log the full stack trace, prepend a line with our message
        logger.exception(msg)
        sys.exit(msg)

    start = time.time()
    logger.info("############# Full index via script started #############")

    indexer.main()

    end = time.time()
    logger.info(f"############# Full index via script completed. Total time used: {end - start} seconds. #############")


<|MERGE_RESOLUTION|>--- conflicted
+++ resolved
@@ -195,15 +195,9 @@
                 msg = "indexer.main() failed to get all the Donor uuids via entity-api"
                 logger.error(msg)
                 sys.exit(msg)
-            
-<<<<<<< HEAD
-            donors = response.json()
-            tot = len(donors)
-
-            logger.info(f"Donor TOTAL: {tot}")
-=======
+
             donor_uuids = response.json()
->>>>>>> 26a07cde
+            logger.info(f"Donor TOTAL: {len(donor_uuids)}")
 
             # Multi-thread
             with concurrent.futures.ThreadPoolExecutor() as executor:
@@ -224,32 +218,7 @@
         # logger.info(f"Total threads count: {threading.active_count()}")
 
         logger.info(f"Executing index_tree() for donor of uuid: {donor_uuid}")
-
-<<<<<<< HEAD
-        self.reindex(donor_uuid)      
-          
-    # def index_tree(self, donor):
-    #     # logger.info(f"Total threads count: {threading.active_count()}")
-
-    #     donor_uuid = donor['uuid']
-
-    #     logger.info(f"Executing index_tree() for donor of uuid: {donor_uuid}")
-
-    #     url = self.entity_api_url + "/descendants/" + donor_uuid
-    #     response = requests.get(url, headers = self.request_headers, verify = False)
-
-    #     if response.status_code != 200:
-    #         msg = f"indexer.index_tree() failed to get descendants via entity-api for donor of uuid: {donor_uuid}"
-    #         logger.error(msg)
-    #         sys.exit(msg)
-        
-    #     descendants = response.json()
-
-    #     for node in ([donor] + descendants):
-    #         # hubamp_identifier renamed to submission_id 
-    #         # disploy_doi renamed to hubmap_id
-    #         logger.debug(f"entity_type: {node.get('entity_type', 'Unknown')} submission_id: {node.get('submission_id', None)} hubmap_id: {node.get('hubmap_id', None)}")
-=======
+  
         url = self.entity_api_url + "/descendants/" + donor_uuid + '?property=uuid'
         response = requests.get(url, headers = self.request_headers, verify = False)
 
@@ -275,14 +244,11 @@
             # hubamp_identifier renamed to submission_id 
             # disploy_doi renamed to hubmap_id
             logger.debug(f"entity_type: {node.get('entity_type', 'Unknown')} submission_id: {node.get('submission_id', None)} hubmap_id: {node.get('hubmap_id', None)}")
->>>>>>> 26a07cde
- 
-    #         self.update_index(node)
-
-    #     msg = f"indexer.index_tree() finished executing for donor of uuid: {donor_uuid}"
-    #     logger.info(msg)
-    #     return msg
-
+
+        msg = f"indexer.index_tree() finished executing for donor of uuid: {donor_uuid}"
+        logger.info(msg)
+        return msg
+        
     def index_public_collections(self, reindex = False):
         # The entity-api only returns public collections, for either 
         # - a valid token in HuBMAP-Read group, 
@@ -357,84 +323,25 @@
 
     # When indexing Uploads WILL NEVER BE PUBLIC
     def index_uploads(self, token):
-
-<<<<<<< HEAD
-        url = self.entity_api_url + "/upload/entities"
-=======
-            url = self.entity_api_url + "/upload/entities?property=uuid"
->>>>>>> 26a07cde
+        url = self.entity_api_url + "/upload/entities?property=uuid"
 
         # Only add uploads to the hm_consortium_entities index (original)
         index = self.INDICES['indices'][self.DEFAULT_INDEX_WITHOUT_PREFIX]['private']
 
         response = requests.get(url, headers = self.request_headers, verify = False)
         
-<<<<<<< HEAD
-        if response.status_code != 200:
-            msg = "indexer.index_uploads() failed to get uploads via entity-api"
-            logger.error(msg)
-            sys.exit(msg)
-    
-        uploads_list = response.json()
-
-        for upload in uploads_list:
+        upload_uuids_list = response.json()
+
+        for upload_uuid in upload_uuids_list:
+            # Retrieve the upload entity details
+            upload = self.get_entity(upload_uuid)
+
             self.add_datasets_to_upload(upload)
             self.entity_keys_rename(upload)
 
-            # Add additional calculated fields
-            self.add_calculated_fields(upload)
-   
             # Add doc to hm_consortium_entities index
             # Do NOT tranform the doc and add to hm_consortium_portal index
-            self.eswriter.write_or_update_document(index_name=index, doc=json.dumps(upload), uuid=upload['uuid'])
-
-    # def index_uploads(self, token):
-    #     IndexConfig = collections.namedtuple('IndexConfig', ['access_level', 'doc_type'])
-    #     # write entity into indices
-    #     for index, configs in self.indices.items():
-    #         configs = IndexConfig(*configs)
-
-    #         url = self.entity_api_url + "/upload/entities"
-
-    #         # Only add uploads to the hm_consortium_entities index (original)
-    #         if (configs.access_level == self.ACCESS_LEVEL_CONSORTIUM and configs.doc_type == 'original'):
-    #             response = requests.get(url, headers = self.request_headers, verify = False)
-    #         else:
-    #             continue
-
-    #         if response.status_code != 200:
-    #             msg = "indexer.index_uploads() failed to get uploads via entity-api"
-    #             logger.error(msg)
-    #             sys.exit(msg)
-        
-    #         uploads_list = response.json()
-=======
-            upload_uuids_list = response.json()
-
-            for upload_uuid in upload_uuids_list:
-                # Retrieve the upload entity details
-                upload = self.get_entity(upload_uuid)
-
-                self.add_datasets_to_upload(upload)
-                self.entity_keys_rename(upload)
->>>>>>> 26a07cde
-
-    #         for upload in uploads_list:
-    #             self.add_datasets_to_upload(upload)
-    #             self.entity_keys_rename(upload)
-
-    #             # Add additional calculated fields
-    #             self.add_calculated_fields(upload)
-       
-<<<<<<< HEAD
-    #             # Add doc to hm_consortium_entities index
-    #             # Do NOT tranform the doc and add to hm_consortium_portal index
-    #             self.eswriter.write_or_update_document(index_name=index, doc=json.dumps(upload), uuid=upload['uuid'])
-=======
-                # Add doc to hm_consortium_entities index
-                # Do NOT tranform the doc and add to hm_consortium_portal index
-                self.eswriter.write_or_update_document(index_name=index, doc=json.dumps(upload), uuid=upload_uuid)
->>>>>>> 26a07cde
+            self.eswriter.write_or_update_document(index_name=index, doc=json.dumps(upload), uuid=upload_uuid)
 
 
     # These calculated fields are not stored in neo4j but will be generated
