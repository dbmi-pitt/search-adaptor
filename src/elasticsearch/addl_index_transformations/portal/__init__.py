#!/usr/bin/env python3

from pathlib import Path
from copy import deepcopy
import logging
import sys
from json import dumps
import datetime

# import jsonschema
from yaml import dump as dump_yaml, safe_load as load_yaml

from elasticsearch.addl_index_transformations.portal.translate import (
    translate, TranslationException
)
from elasticsearch.addl_index_transformations.portal.add_everything import (
    add_everything, single_valued_fields, multi_valued_fields
)
from elasticsearch.addl_index_transformations.portal.add_counts import (
    add_counts
)
from elasticsearch.addl_index_transformations.portal.sort_files import (
    sort_files
)


<<<<<<< HEAD
version = (Path(__file__).parent / 'VERSION').read_text().strip()
=======
version = (Path(__file__).parent.parent.parent.parent / 'VERSION').read_text()
>>>>>>> e3001ca4


def transform(doc, batch_id='unspecified'):
    '''
    >>> from pprint import pprint
    >>> transformed = transform({
    ...    'entity_type': 'dataset',
    ...    'status': 'New',
    ...    'origin_sample': {
    ...        'organ': 'LY01'
    ...    },
    ...    'create_timestamp': 1575489509656,
    ...    'ancestor_ids': ['1234', '5678'],
    ...    'ancestors': [{
    ...        'specimen_type': 'fresh_frozen_tissue_section',
    ...        'created_by_user_displayname': 'daniel Cotter'
    ...    }],
    ...    'data_access_level': 'consortium',
    ...    'data_types': ['codex_cytokit', 'seqFish'],
    ...    'descendants': [{'entity_type': 'Sample or Dataset'}],
    ...    'donor': {
    ...        "metadata": {
    ...             "organ_donor_data": [
    ...                 {
    ...                     "data_type": "Nominal",
    ...                     "grouping_concept_preferred_term":
    ...                         "Gender finding",
    ...                     "preferred_term": "Masculine gender"
    ...                 }
    ...             ]
    ...         }
    ...    }
    ... })
    >>> del transformed['mapper_metadata']['datetime']
    >>> del transformed['mapper_metadata']['version']
    >>> pprint(transformed)
    {'ancestor_counts': {'entity_type': {}},
     'ancestor_ids': ['1234', '5678'],
     'ancestors': [{'created_by_user_displayname': 'Daniel Cotter',
                    'mapped_specimen_type': 'Fresh Frozen Tissue Section',
                    'specimen_type': 'fresh_frozen_tissue_section'}],
     'create_timestamp': 1575489509656,
     'data_access_level': 'consortium',
     'data_types': ['codex_cytokit', 'seqFish'],
     'descendant_counts': {'entity_type': {'Sample or Dataset': 1}},
     'descendants': [{'entity_type': 'Sample or Dataset'}],
     'donor': {'mapped_metadata': {'gender': 'Masculine gender'},
               'metadata': {'organ_donor_data': [{'data_type': 'Nominal',
                                                  'grouping_concept_preferred_term': 'Gender '
                                                                                     'finding',
                                                  'preferred_term': 'Masculine '
                                                                    'gender'}]}},
     'entity_type': 'dataset',
     'everything': ['1',
                    '1234',
                    '1575489509656',
                    '2019-12-04 19:58:29',
                    '5678',
                    'CODEX [Cytokit + SPRM] / seqFISH',
                    'Consortium',
                    'New',
                    'codex_cytokit',
                    'consortium',
                    'dataset',
                    'seqFish'],
     'mapped_create_timestamp': '2019-12-04 19:58:29',
<<<<<<< HEAD
     'mapped_data_access_level': 'Consortium',
     'mapped_data_types': ['CODEX [Cytokit + SPRM] / seqFISH'],
     'mapped_status': 'New',
     'mapper_metadata': {'size': 1161, 'version': '0.0.6'},
     'origin_sample': {'mapped_organ': 'Lymph Node', 'organ': 'LY01'},
     'status': 'New'}
=======
     'mapped_data_types': ['CODEX [Cytokit + SPRM] / seqFish'],
     'mapper_metadata': {'size': 1008},
     'origin_sample': {'mapped_organ': 'Lymph Node', 'organ': 'LY01'}}
>>>>>>> e3001ca4

    '''
    id_for_log = f'Batch {batch_id}; UUID {doc["uuid"] if "uuid" in doc else "missing"}'
    logging.info(f'Begin: {id_for_log}')
    doc_copy = deepcopy(doc)
    # We will modify in place below,
    # so make a deep copy so we don't surprise the caller.
    _clean(doc_copy)
    try:
        translate(doc_copy)
    except TranslationException as e:
        logging.error(f'Error: {id_for_log}: {e}')
        return None
    sort_files(doc_copy)
    add_counts(doc_copy)
    add_everything(doc_copy)
    doc_copy['mapper_metadata'] = {
        'version': version,
        'datetime': str(datetime.datetime.now()),
        'size': len(dumps(doc_copy))
    }
    logging.info(f'End: {id_for_log}')
    return doc_copy


_data_dir = Path(__file__).parent / 'search-schema' / 'data'


def _clean(doc):
    _map(doc, _simple_clean)


def _map(doc, clean):
    # The recursion is usually not needed...
    # but better to do it everywhere than to miss one case.
    clean(doc)
    for single_doc_field in single_valued_fields:
        if single_doc_field in doc:
            _map(doc[single_doc_field], clean)
    for multi_doc_field in multi_valued_fields:
        if multi_doc_field in doc:
            for doc in doc[multi_doc_field]:
                _map(doc, clean)


def _simple_clean(doc):
    field = 'created_by_user_displayname'
    if field in doc and doc[field] == 'daniel Cotter':
        doc[field] = 'Daniel Cotter'
    if field in doc and doc[field] == 'amir Bahmani':
        doc[field] = 'Amir Bahmani'

# TODO: Reenable this when we have time, and can make sure we don't need these fields.
#
#     schema = _get_schema(doc)
#     allowed_props = schema['properties'].keys()
#     keys = list(doc.keys())
#     for key in keys:
#         if key not in allowed_props:
#             del doc[key]

#     # Not used in portal:
#     for unused_key in [
#         'ancestors',  # ancestor_ids *is* used in portal.
#         'descendants',
#         'descendant_ids',
#         'hubmap_display_id',  # Only used in ingest.
#         'rui_location'
#     ]:
#         if unused_key in doc:
#             del doc[unused_key]


_schemas = {
    entity_type:
        load_yaml((
            _data_dir / 'schemas' / f'{entity_type}.schema.yaml'
        ).read_text())
    for entity_type in ['dataset', 'donor', 'sample']
}


def _get_schema(doc):
    entity_type = doc['entity_type'].lower()
    return _schemas[entity_type]


# TODO:
# def _validate(doc):
#     jsonschema.validate(doc, _get_schema(doc))


if __name__ == "__main__":
    for name in sys.argv[1:]:
        doc = load_yaml(Path(name).read_text())
        transformed = transform(doc)
        print(dump_yaml(transformed))<|MERGE_RESOLUTION|>--- conflicted
+++ resolved
@@ -24,11 +24,7 @@
 )
 
 
-<<<<<<< HEAD
-version = (Path(__file__).parent / 'VERSION').read_text().strip()
-=======
 version = (Path(__file__).parent.parent.parent.parent / 'VERSION').read_text()
->>>>>>> e3001ca4
 
 
 def transform(doc, batch_id='unspecified'):
@@ -95,18 +91,12 @@
                     'dataset',
                     'seqFish'],
      'mapped_create_timestamp': '2019-12-04 19:58:29',
-<<<<<<< HEAD
      'mapped_data_access_level': 'Consortium',
      'mapped_data_types': ['CODEX [Cytokit + SPRM] / seqFISH'],
      'mapped_status': 'New',
-     'mapper_metadata': {'size': 1161, 'version': '0.0.6'},
+     'mapper_metadata': {'size': 1161},
      'origin_sample': {'mapped_organ': 'Lymph Node', 'organ': 'LY01'},
      'status': 'New'}
-=======
-     'mapped_data_types': ['CODEX [Cytokit + SPRM] / seqFish'],
-     'mapper_metadata': {'size': 1008},
-     'origin_sample': {'mapped_organ': 'Lymph Node', 'organ': 'LY01'}}
->>>>>>> e3001ca4
 
     '''
     id_for_log = f'Batch {batch_id}; UUID {doc["uuid"] if "uuid" in doc else "missing"}'
