--- conflicted
+++ resolved
@@ -46,11 +46,7 @@
     >>> pprint(transformed)
     {'ancestor_ids': ['1234', '5678'],
      'create_timestamp': 1575489509656,
-<<<<<<< HEAD
-=======
      'data_types': ['AF', 'seqFish'],
-     'doc_size': 726,
->>>>>>> 0b3ab66b
      'donor': {'mapped_metadata': {'gender': 'Masculine gender'},
                'metadata': {'organ_donor_data': [{'data_type': 'Nominal',
                                                   'grouping_concept_preferred_term': 'Gender '
@@ -72,11 +68,8 @@
                     'dataset',
                     'seqFish'],
      'mapped_create_timestamp': '2019-12-04 19:58:29',
-<<<<<<< HEAD
      'mapper_metadata': {'size': 580, 'version': '0.0.1'},
-=======
      'mapped_data_types': ['Autofluorescence Microscopy', 'seqFish'],
->>>>>>> 0b3ab66b
      'origin_sample': {'mapped_organ': 'Lymph Node', 'organ': 'LY01'}}
 
     '''
