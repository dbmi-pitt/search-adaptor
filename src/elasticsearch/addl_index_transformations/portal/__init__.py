--- conflicted
+++ resolved
@@ -85,16 +85,12 @@
         logging.error(f'Error: {id_for_log}: {e}')
         return None
     add_everything(doc_copy)
-<<<<<<< HEAD
-    _add_doc_size(doc_copy)
-    logging.info(f'End: {id_for_log}')
-=======
     doc_copy['mapper_metadata'] = {
         'version': '0.0.1',
         'datetime': str(datetime.datetime.now()),
         'size': len(dumps(doc_copy))
     }
->>>>>>> 61354b27
+    logging.info(f'End: {id_for_log}')
     return doc_copy
 
 
