--- conflicted
+++ resolved
@@ -108,13 +108,9 @@
      'mapped_data_types': ['CODEX [Cytokit + SPRM] / seqFISH'],
      'mapped_metadata': {},
      'mapped_status': 'New',
-<<<<<<< HEAD
-     'mapper_metadata': {'size': 1273},
+     'mapper_metadata': {'size': 5893},
      'metadata': {'metadata': {'unrealistic': 'Donors do not have '
                                               'metadata/metadata.'}},
-=======
-     'mapper_metadata': {'size': 5893},
->>>>>>> 6ffc92ee
      'origin_sample': {'mapped_organ': 'Lymph Node', 'organ': 'LY01'},
      'status': 'New'}
 
