--- conflicted
+++ resolved
@@ -1,21 +1,14 @@
 import concurrent.futures
 import inspect
-<<<<<<< HEAD
-=======
 import logging
->>>>>>> 6f75eb5e
 import re
 import threading
 from pathlib import Path
 import json
 
 import pandas as pd
-<<<<<<< HEAD
-from flask import request, Response
-=======
 from flask import request
 
->>>>>>> 6f75eb5e
 # HuBMAP commons
 from hubmap_commons.hm_auth import AuthHelper
 from urllib3.exceptions import InsecureRequestWarning
