import os
from elasticsearch.indexer import Indexer
from flask import Flask, jsonify, abort, request, Response, Request
import concurrent.futures
import threading
import requests
import logging
from urllib.parse import urlparse
from flask import current_app as app

# HuBMAP commons
from hubmap_commons.hm_auth import AuthHelper

# Specify the absolute path of the instance folder and use the config file relative to the instance path
app = Flask(__name__, instance_path=os.path.join(os.path.abspath(os.path.dirname(__file__)), 'instance'), instance_relative_config=True)
app.config.from_pyfile('app.cfg')

# Remove trailing slash / from URL base to avoid "//" caused by config with trailing slash
app.config['ELASTICSEARCH_URL'] = app.config['ELASTICSEARCH_URL'].strip('/')

# Set logging level (default is warning)
logging.basicConfig(level=logging.DEBUG)

# Error handler for 400 Bad Request with custom error message
@app.errorhandler(400)
def http_bad_request(e):
    return jsonify(error=str(e)), 400

# Error handler for 401 Unauthorized with custom error message
@app.errorhandler(401)
def http_unauthorized(e):
    return jsonify(error=str(e)), 401

# Error handler for 403 Forbidden with custom error message
@app.errorhandler(403)
def http_forbidden(e):
    return jsonify(error=str(e)), 403

####################################################################################################
## Default route
####################################################################################################

@app.route('/', methods = ['GET'])
def index():
    return "Hello! This is HuBMAP Search API service :)"


####################################################################################################
## API
####################################################################################################

# Both HTTP GET and HTTP POST can be used to execute search with body against ElasticSearch REST API. 
@app.route('/search', methods = ['GET', 'POST'])
def search():
    # Always expect a json body
    request_json_required(request)

    app.logger.info("======search with no index provided======")
    
    # Determine the target real index in Elasticsearch to be searched against
    # Use the app.config['DEFAULT_INDEX_WITHOUT_PREFIX'] since /search doesn't take any index
    target_index = get_target_index(request, app.config['DEFAULT_INDEX_WITHOUT_PREFIX'])

    app.logger.info("======target_index======")
    app.logger.info(target_index)

    # Return the elasticsearch resulting json data as json string
    return execute_search(request, target_index)

# Both HTTP GET and HTTP POST can be used to execute search with body against ElasticSearch REST API. 
# Note: the index in URL is not he real index in Elasticsearch, it's that index without prefix
@app.route('/<index_without_prefix>/search', methods = ['GET', 'POST'])
def search_by_index(index_without_prefix):
    # Always expect a json body
    request_json_required(request)

    # Make sure the requested index in URL is valid
    validate_index(index_without_prefix)
    
    app.logger.info("======requested index_without_prefix======")
    app.logger.info(index_without_prefix)

    # Determine the target real index in Elasticsearch to be searched against
    target_index = get_target_index(request, index_without_prefix)

    app.logger.info("======target_index======")
    app.logger.info(target_index)

    # Return the elasticsearch resulting json data as json string
    return execute_search(request, target_index)

# Get a list of indices
@app.route('/indices', methods = ['GET'])
def indices():
    # Return the resulting json data as json string
    result = {
        "indices": get_filtered_indices()
    }

    return jsonify(result)

# Get the status of Elasticsearch cluster by calling the health API
# This shows the connection status and the cluster health status (if connected)
@app.route('/status', methods = ['GET'])
def status():
    response_data = {
        'elasticsearch_connection': False
    }
    
    target_url = app.config['ELASTICSEARCH_URL'] + '/_cluster/health'
    resp = requests.get(url = target_url)
    
    if resp.status_code == 200:
        response_data['elasticsearch_connection'] = True
        
        # If connected, we also get the cluster health status
        status_dict = resp.json()
        # Add new key
        response_data['elasticsearch_status'] = status_dict['status']

    return jsonify(response_data)

@app.route('/reindex/<uuid>', methods=['PUT'])
def reindex(uuid):
    try:
        indexer = Indexer(app.config['INDICES'],
                          app.config['ELASTICSEARCH_URL'],
                          app.config['ENTITY_WEBSERVICE_URL'])
        threading.Thread(target=indexer.reindex, args=[uuid]).start()
        # indexer.reindex(uuid)
    except Exception as e:
        app.logger.error(e)
    return 'OK', 202


@app.route('/reindex-all', methods=['PUT'])
def reindex_all():
    try:
        indexer = Indexer(app.config['INDICES'],
                          app.config['ELASTICSEARCH_URL'],
                          app.config['ENTITY_WEBSERVICE_URL'])
<<<<<<< HEAD
        for uuid in es_uuids:
            if uuid not in neo4j_uuids:
                app.logger.debug(f"""uuid: {uuid} not in neo4j.
                                     Delete it from Elasticserach.""")
                indexer.delete(uuid)
        # Multi-thread
        with concurrent.futures.ThreadPoolExecutor() as executor:
            results = [executor.submit(reindex_uuid, uuid) for uuid
                       in neo4j_uuids]
            for f in concurrent.futures.as_completed(results):
                app.logger.debug(f.result())
=======
        threading.Thread(target=reindex_all_uuids, args=[indexer]).start()
>>>>>>> 6c57d75f
    except Exception as e:
        app.logger.error(e)
    return 'OK', 202

####################################################################################################
## Internal Functions Used By API 
####################################################################################################


# Throws error for 400 Bad Reqeust with message
def bad_request_error(err_msg):
    abort(400, description = err_msg)

# Throws error for 401 Unauthorized with message
def unauthorized_error(err_msg):
    abort(401, description = err_msg)

# Throws error for 403 Forbidden with message
def forbidden_error(err_msg):
    abort(403, description = err_msg)

# Initialize AuthHelper (AuthHelper from HuBMAP commons package)
# HuBMAP commons AuthHelper handles "MAuthorization" or "Authorization"
def init_auth_helper():
    if AuthHelper.isInitialized() == False:
        auth_helper = AuthHelper.create(app.config['APP_CLIENT_ID'], app.config['APP_CLIENT_SECRET'])
    else:
        auth_helper = AuthHelper.instance()
    
    return auth_helper

# Get user infomation dict based on the http request(headers)
# `group_required` is a boolean, when True, 'hmgroupids' is in the output
def get_user_info_for_access_check(request, group_required):
    auth_helper = init_auth_helper()
    return auth_helper.getUserInfoUsingRequest(request, group_required)

# Always expect a json body
def request_json_required(request):
    if not request.is_json:
        bad_request_error("A JSON body and appropriate Content-Type header are required")

# We'll need to verify the requested index in URL is valid
def validate_index(index_without_prefix):
    indices = get_filtered_indices()
    if index_without_prefix not in indices:
        bad_request_error("Invalid index name. Use one of the following: " + ', '.join(indices))

# Determine the target real index in Elasticsearch bases on the request header and given index (without prefix)
# The Authorization header with globus token is optional
# Case #1: Authorization header is missing, default to use the `hm_public_<index_without_prefix>`. 
# Case #2: Authorization header with valid token, but the member doesn't belong to the HuBMAP-Read group, direct the call to `hm_public_<index_without_prefix>`. 
# Case #3: Authorization header presents but with invalid or expired token, return 401 (if someone is sending a token, they might be expecting more than public stuff).
# Case #4: Authorization header presents with a valid token that has the group access, direct the call to `hm_consortium_<index_without_prefix>`. 
def get_target_index(request, index_without_prefix):
    # Case #1 and #2
    target_index = app.config['PUBLIC_INDEX_PREFIX'] + index_without_prefix

    # Keys in request.headers are case insensitive 
    if 'Authorization' in request.headers:
        # user_info is a dict
        user_info = get_user_info_for_access_check(request, True)

        app.logger.info("======user_info======")
        app.logger.info(user_info)

        # Case #3
        if isinstance(user_info, Response):
            # Notify the client with 401 error message
            unauthorized_error("The globus token in the HTTP 'Authorization: Bearer <globus-token>' header is either invalid or expired.")
        # Otherwise, we check user_info['hmgroupids'] list
        # Key 'hmgroupids' presents only when group_required is True
        else:
            # Case #4
            if app.config['GLOBUS_HUBMAP_READ_GROUP_UUID'] in user_info['hmgroupids']:
                target_index = app.config['PRIVATE_INDEX_PREFIX'] + index_without_prefix
    
    return target_index

# Make a call to Elasticsearch
def execute_search(request, target_index, query=None):
    if query is None:
        # Parse incoming json string into json data(python dict object)
        json_data = request.get_json()

        # All we need to do is to simply pass the search json to elasticsearch
        # The request json may contain "access_group" in this case
        # Will also pass through the query string in URL
        target_url = app.config['ELASTICSEARCH_URL'] + '/' + target_index + '/' + '_search' + get_query_string(request.url)
        # Make a request with json data
        # The use of json parameter converts python dict to json string and adds content-type: application/json automatically
    else:
        json_data = query
        target_url = (app.config['ELASTICSEARCH_URL'] +
                      '/' + target_index +
                      '/' + '_search')

    resp = requests.post(url=target_url, json=json_data)

    # Return the elasticsearch resulting json data as json string
    return jsonify(resp.json())

# Get a list of filtered Elasticsearch indices to expose to end users without the prefix
def get_filtered_indices():
    # The final list of indices to return
    indices = []

    public_indices_without_prefix = []
    private_indices_without_prefix = []

    # Get a list of all indices and their aliases
    target_url = app.config['ELASTICSEARCH_URL'] + '/_aliases'
    resp = requests.get(url = target_url)
    
    # The JSON that contains all indices and aliases
    indices_and_aliases_dict = resp.json()
    
    # Filter the final list
    # Only return the indices based on prefix naming convention
    for key in indices_and_aliases_dict:
        if key.startswith(app.config['PUBLIC_INDEX_PREFIX']):
            index_without_prefix = key[len(app.config['PUBLIC_INDEX_PREFIX']):]
            public_indices_without_prefix.append(index_without_prefix)

        if key.startswith(app.config['PRIVATE_INDEX_PREFIX']):
            index_without_prefix = key[len(app.config['PRIVATE_INDEX_PREFIX']):]
            private_indices_without_prefix.append(index_without_prefix)

    # Ensure the index pair
    # Basically get intersection of two lists
    indices = list(set(public_indices_without_prefix) & set(private_indices_without_prefix))

    return indices

# Get the query string from orignal request
def get_query_string(url):
    query_string = ''
    parsed_url = urlparse(url)
                
    app.logger.debug("======parsed_url======")
    app.logger.debug(parsed_url)

    # Add the ? at beginning of the query string if not empty
    if not parsed_url.query:
        query_string = '?' + parsed_url.query

    return query_string


def get_entity_uuids_from_neo4j():
    donors = requests.get(app.config['ENTITY_WEBSERVICE_URL'] +
                          "/entities/types/Donor").json()
    samples = requests.get(app.config['ENTITY_WEBSERVICE_URL'] +
                           "/entities/types/Sample").json()
    datasets = requests.get(app.config['ENTITY_WEBSERVICE_URL'] +
                            "/entities/types/Dataset").json()

    return donors['uuids'] + samples['uuids'] + datasets['uuids']


def get_donor_uuids_from_neo4j():
    donors = requests.get(app.config['ENTITY_WEBSERVICE_URL'] +
                          "/entities/types/Donor").json()

    return donors['uuids']


def get_entity_uuids_from_es():
    uuids = []
    size = 10_000
    query = {
                "size": size,
                "from": len(uuids),
                "_source": ["_id"],
                "query": {
                    "bool": {
                        "must": [],
                        "filter": [
                            {
                                "match_all": {}
                            }
                        ],
                        "should": [],
                        "must_not": []
                    }
                }
            }
    end_of_list = False
    while not end_of_list:
        resp = execute_search(None,
                              ('hm_consortium_' +
                               'entities'),
                              query)

        ret_obj = resp.get_json()
        uuids.extend(hit['_id'] for hit in ret_obj.get('hits').get('hits'))

        total = ret_obj.get('hits').get('total').get('value')
        if total <= len(uuids):
            end_of_list = True
        else:
            query['from'] = len(uuids)

    return uuids


def reindex_all_uuids(indexer):
    with app.app_context():
        try:
            neo4j_uuids = get_entity_uuids_from_neo4j()
            neo4j_uuids = set(neo4j_uuids)
            es_uuids = get_entity_uuids_from_es()
            donor_uuids = get_donor_uuids_from_neo4j()

            for uuid in es_uuids:
                if uuid not in neo4j_uuids:
                    app.logger.debug(f"""uuid: {uuid} not in neo4j.
                                        Delete it from Elasticserach.""")
                    indexer.delete(uuid)
            # Multi-thread
            with concurrent.futures.ThreadPoolExecutor() as executor:
                results = [executor.submit(indexer.reindex, uuid) for uuid
                           in donor_uuids]
                for f in concurrent.futures.as_completed(results):
                    app.logger.debug(f.result())
        except Exception as e:
            app.logger.error(e)<|MERGE_RESOLUTION|>--- conflicted
+++ resolved
@@ -139,21 +139,7 @@
         indexer = Indexer(app.config['INDICES'],
                           app.config['ELASTICSEARCH_URL'],
                           app.config['ENTITY_WEBSERVICE_URL'])
-<<<<<<< HEAD
-        for uuid in es_uuids:
-            if uuid not in neo4j_uuids:
-                app.logger.debug(f"""uuid: {uuid} not in neo4j.
-                                     Delete it from Elasticserach.""")
-                indexer.delete(uuid)
-        # Multi-thread
-        with concurrent.futures.ThreadPoolExecutor() as executor:
-            results = [executor.submit(reindex_uuid, uuid) for uuid
-                       in neo4j_uuids]
-            for f in concurrent.futures.as_completed(results):
-                app.logger.debug(f.result())
-=======
         threading.Thread(target=reindex_all_uuids, args=[indexer]).start()
->>>>>>> 6c57d75f
     except Exception as e:
         app.logger.error(e)
     return 'OK', 202
