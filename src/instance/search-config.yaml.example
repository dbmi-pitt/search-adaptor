--- conflicted
+++ resolved
@@ -8,12 +8,9 @@
 indices:
   entities: 
     active: true
-<<<<<<< HEAD
     #Set to "sn_" instead of "hm_" for SenNet
-=======
     reindex_enabled: true
->>>>>>> cf7bc558
-    public: hm_public_entities 
+    public: hm_public_entities
     private: hm_consortium_entities
     # Use `http://entity-api:8080` for non-localhost docker deployment
     document_source_endpoint: <Server URL for source documents>
@@ -23,11 +20,8 @@
 
   portal: 
     active: true
-<<<<<<< HEAD
     #Set to "sn_" instead of "hm_" for SenNet
-=======
     reindex_enabled: true
->>>>>>> cf7bc558
     public: hm_public_portal
     private: hm_consortium_portal
     # Use `http://entity-api:8080` for non-localhost docker deployment
