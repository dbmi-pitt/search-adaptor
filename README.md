--- conflicted
+++ resolved
@@ -11,21 +11,13 @@
 - Make PRs to `test-release`. (This is the default branch.)
 - As a codeowner, Zhou is automatically assigned as a reviewer to each PR. When all other reviewers have approved, he will approve as well, merge to TEST infrastructure, and redeploy and reindex the TEST instance.
 - Developer or someone on the team who is familiar with the change will test/qa the change
-<<<<<<< HEAD
-- When any current changes in the `devel-test` have been approved after test/qa on TEST, Zhou will release to PROD.
-=======
 - When any current changes in the `test-release` have been approved after test/qa on TEST, Zhou will release to PROD.
->>>>>>> c4875633
 
 ### To work on features in the development environment before ready for testing and releasing
 - Make new feature branches from `test-release`.
 - Make PRs to `dev-integrate`.
 - As a codeowner, Zhou is automatically assigned as a reviewer to each PR. When all other reviewers have approved, he will approve as well, merge to devel, and redeploy and reindex the DEV instance.
-<<<<<<< HEAD
-- When a feature branch is ready for testing and release, make a PR to test-release for deployment and testing on the TEST infrastructure as above.
-=======
 - When a feature branch is ready for testing and release, make a PR to `test-release` for deployment and testing on the TEST infrastructure as above.
->>>>>>> c4875633
 
 ## Updating the enumerations
 
